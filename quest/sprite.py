--- conflicted
+++ resolved
@@ -12,38 +12,6 @@
 TEXTURE_RIGHT = 1
 TEXTURE_UP=2
 TEXTURE_DOWN=3
-
-<<<<<<< HEAD
-=======
-#Code by Paul Vincent Craven
-"""
-    class Player(arcade.Sprite):
-
-        def __init__(self):
-            super().__init__()
-
-<<<<<<< HEAD
-        self.textures = []
-        # Load a left facing texture and a right facing texture.
-        # mirrored=True will mirror the image we load.
-        texture = arcade.load_texture(":resources:quest/exemples/pirate.30.39.AM.png")
-        self.textures.append(texture)
-        texture = arcade.load_texture(":resources:quest/exemples/pirate.30.39.AM.png", mirrored=True)
-        self.textures.append(texture)
-=======
-            self.textures = []
-            # Load a left facing texture and a right facing texture.
-            # mirrored=True will mirror the image we load.
-            texture = arcade.load_texture(":resources:images/enemies/bee.png")
-            self.textures.append(texture)
-            texture = arcade.load_texture(":resources:images/enemies/bee.png", mirrored=True)
-            self.textures.append(texture)
-            texture = arcade.load_texture(":resources:images/enemies/bee.png")
-            self.textures.append(texture)
-            texture = arcade.load_texture(":resources:images/enemies/bee.png", mirrored=True)
-            self.textures.append(texture)
->>>>>>> refs/remotes/origin/feature-sonic
->>>>>>> 2bca09d5
 
 #Code by Paul Vincent Craven
 class Player(arcade.Sprite):
@@ -180,7 +148,7 @@
     Arguments:
         filename: The only required argument is the name of the sprite's image file.
         kwargs: There are many optional keyword arguments inherited from :py:class:`arcade.Sprite`.
-    
+
     description = "quest sprite"
     strategy = None
     speed = 1
